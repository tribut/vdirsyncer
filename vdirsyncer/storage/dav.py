# -*- coding: utf-8 -*-
'''
    vdirsyncer.storage.dav
    ~~~~~~~~~~~~~~~~~~~~~~

    :copyright: (c) 2014 Markus Unterwaditzer & contributors
    :license: MIT, see LICENSE for more details.
'''
import datetime
import itertools

from lxml import etree

from requests import session as requests_session

from .base import Item, Storage
from .http import USERAGENT, prepare_auth, prepare_verify
from .. import exceptions, log, utils


dav_logger = log.get(__name__)

CALDAV_DT_FORMAT = '%Y%m%dT%H%M%SZ'


def _normalize_href(base, href):
    '''Normalize the href to be a path only relative to hostname and
    schema.'''
    if not href:
        raise ValueError(href)
    x = utils.urlparse.urljoin(base, href)
    x = utils.urlparse.urlsplit(x).path
    return x


def _encode_href(x):
    return utils.compat.urlquote(x, '/@')


def _decode_href(x):
    return utils.compat.urlunquote(x)


def _parse_xml(content):
    try:
        return etree.XML(content)
    except etree.Error as e:
        raise ValueError('Invalid XML encountered: {}\n'
                         'Double-check the URLs in your config.'.format(e))


class Discover(object):
    _resourcetype = None
    _homeset_xml = None
    _homeset_tag = None
    _collection_xml = """
    <d:propfind xmlns:d="DAV:">
        <d:prop>
            <d:resourcetype />
            <d:displayname />
        </d:prop>
    </d:propfind>
    """

    def __init__(self, session):
        self.session = session

    def _find_principal(self):
        """tries to find the principal URL of the user
        :returns: iterable (but should be only of element) of urls
        :rtype: iterable(unicode)

        """
        headers = self.session.get_default_headers()
        headers['Depth'] = 0
        body = """
        <d:propfind xmlns:d="DAV:">
            <d:prop>
                <d:current-user-principal />
            </d:prop>
        </d:propfind>
        """
        response = self.session.request('PROPFIND', '', headers=headers,
                                        data=body)
        root = _parse_xml(response.content)

        for element in root.iter('{*}current-user-principal'):
            for principal in element.iter():  # should be only one
                if principal.tag.endswith('href'):
                    yield principal.text

    def discover(self):
        """discover all the user's CalDAV or CardDAV collections on the server
        :returns: a list of the user's collections (as urls)
        :rtype: list(unicode)
        """
        # Another one of Radicale's specialties: Discovery is broken (returning
        # completely wrong URLs at every stage) as of version 0.9.
        # https://github.com/Kozea/Radicale/issues/196
        done = set()
        for principal in itertools.chain(self._find_principal(), ['']):
            for home in itertools.chain(self._find_home(principal), ['']):
                for collection in self._find_collections(home):
                    collection['href'] = href = \
                        utils.urlparse.urljoin(self.session.url,
                                               collection['href'])
                    if href not in done:
                        done.add(href)
                        yield collection

    def _find_home(self, principal):
        headers = self.session.get_default_headers()
        headers['Depth'] = 0
        response = self.session.request('PROPFIND', principal, headers=headers,
                                        data=self._homeset_xml,
                                        is_subpath=False)

        root = etree.fromstring(response.content)
        for element in root.iter(self._homeset_tag):
            for homeset in element.iter():
                if homeset.tag.endswith('href'):
                    yield homeset.text

    def _find_collections(self, home):
        """find all CalDAV collections under `home`"""

        headers = self.session.get_default_headers()
        headers['Depth'] = 1
        response = self.session.request('PROPFIND', home, headers=headers,
                                        data=self._collection_xml,
                                        is_subpath=False)
        root = _parse_xml(response.content)
        for response in root.iter('{*}response'):
            prop = response.find('{*}propstat/{*}prop')
            if prop.find('{*}resourcetype/{*}' + self._resourcetype) is None:
                continue

            displayname = prop.find('{*}displayname')
            collection = {
                'href': response.find('{*}href').text,
                'displayname': '' if displayname is None else displayname.text
            }

            yield collection


class CalDiscover(Discover):
    _resourcetype = 'calendar'
    _homeset_xml = """
    <d:propfind xmlns:d="DAV:" xmlns:c="urn:ietf:params:xml:ns:caldav">
        <d:prop>
            <c:calendar-home-set />
        </d:prop>
    </d:propfind>
    """
    _homeset_tag = '{*}calendar-home-set'


class CardDiscover(Discover):
    _resourcetype = 'addressbook'
    _homeset_xml = """
    <d:propfind xmlns:d="DAV:" xmlns:c="urn:ietf:params:xml:ns:carddav">
        <d:prop>
            <c:addressbook-home-set />
        </d:prop>
    </d:propfind>
    """
    _homeset_tag = '{*}addressbook-home-set'


class DavSession(object):
    '''
    A helper class to connect to DAV servers.
    '''

    def __init__(self, url, username='', password='', verify=True, auth=None,
                 useragent=USERAGENT, verify_fingerprint=None):
        if username and not password:
            password = utils.get_password(username, url)

        self._settings = {
            'verify': prepare_verify(verify),
            'auth': prepare_auth(auth, username, password),
            'verify_fingerprint': verify_fingerprint,
        }
        self.useragent = useragent
        self.url = url.rstrip('/') + '/'
        self.parsed_url = utils.urlparse.urlparse(self.url)
        self._session = None

    def request(self, method, path, data=None, headers=None,
                is_subpath=True):
        url = self.url
        if path:
            url = utils.urlparse.urljoin(self.url, path)
        assert url.startswith(self.url) or not is_subpath
        if self._session is None:
            self._session = requests_session()
        return utils.request(method, url, data=data, headers=headers,
                             session=self._session, **self._settings)

    def get_default_headers(self):
        return {
            'User-Agent': self.useragent,
            'Content-Type': 'application/xml; charset=UTF-8'
        }


class DavStorage(Storage):

    '''
    .. note::

        Please also see :doc:`supported` for very important information, as
        changing some of the default options might be very dangerous with some
        servers.

    :param url: Base URL or an URL to a collection.
    :param username: Username for authentication.
    :param password: Password for authentication.
    :param verify: Verify SSL certificate, default True. This can also be a
        local path to a self-signed SSL certificate.
    :param verify_fingerprint: Optional. SHA1 or MD5 fingerprint of the
        expected server certificate.
    :param auth: Optional. Either ``basic``, ``digest`` or ``guess``. Default
        ``guess``. If you know yours, consider setting it explicitly for
        performance.
    :param useragent: Default ``vdirsyncer``.
    :param unsafe_href_chars: Replace the given characters when generating
        hrefs. Defaults to ``'@'``.
    '''

    # the file extension of items. Useful for testing against radicale.
    fileext = None
    # mimetype of items
    item_mimetype = None
    # XML to use when fetching multiple hrefs.
    get_multi_template = None
    # The LXML query for extracting results in get_multi
    get_multi_data_query = None
    # The Discover subclass to use
    discovery_class = None

    _session = None
    _repr_attributes = ('username', 'url')

    def __init__(self, url, username='', password='', verify=True, auth=None,
                 useragent=USERAGENT, unsafe_href_chars='@',
                 verify_fingerprint=None, **kwargs):
        super(DavStorage, self).__init__(**kwargs)

        url = url.rstrip('/') + '/'
        collection = kwargs.get('collection')
        if collection is not None:
            url = utils.urlparse.urljoin(url, collection)
        self.session = DavSession(url, username, password, verify, auth,
                                  useragent, verify_fingerprint)
        self.unsafe_href_chars = unsafe_href_chars

        # defined for _repr_attributes
        self.username = username
        self.url = url

    @classmethod
    def discover(cls, url, **kwargs):
        if kwargs.pop('collection', None) is not None:
            raise TypeError('collection argument must not be given.')
        discover_args, _ = utils.split_dict(kwargs, lambda key: key in (
            'username', 'password', 'verify', 'auth', 'useragent',
            'verify_fingerprint',
        ))
        d = cls.discovery_class(DavSession(url=url, **discover_args))
        for c in d.discover():
            base, collection = c['href'].rstrip('/').rsplit('/', 1)
            s = cls(url=base, collection=collection, **kwargs)
            s.displayname = c['displayname']
            yield s

    def _normalize_href(self, *args, **kwargs):
        return _normalize_href(self.session.url, *args, **kwargs)

    def _get_href(self, item):
        href = item.ident
        for char in self.unsafe_href_chars:
            href = href.replace(char, '_')
        return self._normalize_href(href + self.fileext)

    def get(self, href):
        ((actual_href, item, etag),) = self.get_multi([href])
        assert href == actual_href
        return item, etag

    def get_multi(self, hrefs):
        hrefs = set(hrefs)
        href_xml = []
        for href in hrefs:
            if href != self._normalize_href(href):
                raise exceptions.NotFoundError(href)
            href_xml.append('<D:href>{}</D:href>'.format(_encode_href(href)))
        if not href_xml:
            return ()

        data = self.get_multi_template.format(hrefs='\n'.join(href_xml))
        response = self.session.request(
            'REPORT',
            '',
            data=data,
            headers=self.session.get_default_headers()
        )
        root = _parse_xml(response.content)  # etree only can handle bytes
        rv = []
        hrefs_left = set(hrefs)
<<<<<<< HEAD
        for href, etag, prop in self._parse_prop_responses(root):
            try:
                raw = prop.find(self.get_multi_data_query).text
            except AttributeError:
                dav_logger.warning('Skipping {}, the item content is missing.'
                                   .format(href))
                continue

=======
        for element in root.iter('{DAV:}response'):
            href = self._normalize_href(_decode_href(
                element.find('{DAV:}href').text))
            raw = element \
                .find('{DAV:}propstat') \
                .find('{DAV:}prop') \
                .find(self.get_multi_data_query).text
            etag = element \
                .find('{DAV:}propstat') \
                .find('{DAV:}prop') \
                .find('{DAV:}getetag').text
>>>>>>> 741045c1
            if isinstance(raw, bytes):
                raw = raw.decode(response.encoding)
            if isinstance(etag, bytes):
                etag = etag.decode(response.encoding)

            try:
                hrefs_left.remove(href)
            except KeyError:
                if href in hrefs:
                    dav_logger.warning('Server sent item twice: {}'
                                       .format(href))
                else:
                    dav_logger.warning('Server sent unsolicited item: {}'
                                       .format(href))
            else:
                rv.append((href, Item(raw), etag))
        for href in hrefs_left:
            raise exceptions.NotFoundError(href)
        return rv

    def _put(self, href, item, etag):
        headers = self.session.get_default_headers()
        headers['Content-Type'] = self.item_mimetype
        if etag is None:
            headers['If-None-Match'] = '*'
        else:
            headers['If-Match'] = etag

        response = self.session.request(
            'PUT',
            _encode_href(href),
            data=item.raw.encode('utf-8'),
            headers=headers
        )
        etag = response.headers.get('etag', None)
        if not etag:
            item2, etag = self.get(href)
            assert item2.uid == item.uid
        return href, etag

    def update(self, href, item, etag):
        href = self._normalize_href(href)
        if etag is None:
            raise ValueError('etag must be given and must not be None.')
        href, etag = self._put(href, item, etag)
        return etag

    def upload(self, item):
        href = self._get_href(item)
        return self._put(href, item, None)

    def delete(self, href, etag):
        href = self._normalize_href(href)
        headers = self.session.get_default_headers()
        headers.update({
            'If-Match': etag
        })

        self.session.request(
            'DELETE',
            _encode_href(href),
            headers=headers
        )

    def _parse_prop_responses(self, root, decoding_rounds=1):
        hrefs = set()
        for response in root.iter('{DAV:}response'):
            try:
                href = response.find('{DAV:}href').text
            except AttributeError:
                dav_logger.error('Skipping response, href is missing.')
                continue

            href = self._normalize_href(href, decoding_rounds=decoding_rounds)
            if href in hrefs:
                # Servers that send duplicate hrefs:
                # - Zimbra
                #   https://github.com/untitaker/vdirsyncer/issues/88
                # - Davmail
                #   https://github.com/untitaker/vdirsyncer/issues/144
                dav_logger.warning('Skipping identical href: {!r}'
                                   .format(href))
                continue
            else:
                hrefs.add(href)

            try:
                prop = response.find('{DAV:}propstat/{DAV:}prop')
                contenttype = prop.find('{DAV:}getcontenttype')
                etag = prop.find('{DAV:}getetag').text
            except AttributeError:
                dav_logger.warning('Skipping {!r}, properties are missing.'
                                   .format(href))
                continue

<<<<<<< HEAD
            is_collection = prop.find('{DAV:}resourcetype/{DAV:}collection')
            if is_collection is not None:
                dav_logger.debug('Skipping {!r}, is collection.'.format(href))
                continue
=======
            href = _decode_href(self._normalize_href(
                element.find('{DAV:}href').text))
            etag = prop.find('{DAV:}getetag').text
            if not etag:
                raise ValueError('Server did not return an etag for item {}. '
                                 'Vdirsyncer is unable to function without '
                                 'one.'.format(href))
>>>>>>> 741045c1

            # different servers give different getcontenttypes:
            # "text/vcard", "text/x-vcard", "text/x-vcard; charset=utf-8",
            # "text/directory;profile=vCard", "text/directory",
            # "text/vcard; charset=utf-8"
            if self.item_mimetype is not None:
                mediatype, subtype = self.item_mimetype.split('/')
                if contenttype is not None and subtype not in contenttype.text:
                    dav_logger.debug('Skipping {!r}, {!r} != {!r}.'
                                     .format(href, contenttype,
                                             self.item_mimetype))
                    continue

            yield href, etag, prop


class CaldavStorage(DavStorage):

    __doc__ = '''
    CalDAV. Usable as ``caldav`` in the config file.

    You can set a timerange to synchronize with the parameters ``start_date``
    and ``end_date``. Inside those parameters, you can use any Python
    expression to return a valid :py:class:`datetime.datetime` object. For
    example, the following would synchronize the timerange from one year in the
    past to one year in the future::

        start_date = datetime.now() - timedelta(days=365)
        end_date = datetime.now() + timedelta(days=365)

    Either both or none have to be specified. The default is to synchronize
    everything.

    ''' + DavStorage.__doc__ + '''
    :param start_date: Start date of timerange to show, default -inf.
    :param end_date: End date of timerange to show, default +inf.
    :param item_types: Comma-separated collection types to show from the
        server. Dependent on server functionality, no clientside validation of
        results. The empty value ``''`` is the same as ``'VTODO, VEVENT,
        VJOURNAL'``.

    '''

    storage_name = 'caldav'
    fileext = '.ics'
    item_mimetype = 'text/calendar'
    discovery_class = CalDiscover

    start_date = None
    end_date = None

    get_multi_template = '''<?xml version="1.0" encoding="utf-8" ?>
        <C:calendar-multiget xmlns:D="DAV:"
            xmlns:C="urn:ietf:params:xml:ns:caldav">
            <D:prop>
                <D:getetag/>
                <C:calendar-data/>
            </D:prop>
            {hrefs}
        </C:calendar-multiget>'''

    get_multi_data_query = '{urn:ietf:params:xml:ns:caldav}calendar-data'

    def __init__(self, start_date=None, end_date=None,
                 item_types=('VTODO', 'VEVENT'), **kwargs):
        super(CaldavStorage, self).__init__(**kwargs)
        if isinstance(item_types, str):
            orig_item_types = item_types
            item_types = list(filter(
                bool, (x.strip() for x in item_types.split(','))
            ))

            # XXX: Deprecation
            import json
            dav_logger.warning(
                '{!r} is deprecated, please use:\nitem_types = {}\n'
                'The old form will be removed in 0.4.0.'
                .format(orig_item_types, json.dumps(item_types)))

        self.item_types = tuple(item_types)
        if (start_date is None) != (end_date is None):
            raise ValueError('If start_date is given, '
                             'end_date has to be given too.')
        elif start_date is not None and end_date is not None:
            namespace = dict(datetime.__dict__)
            namespace['start_date'] = self.start_date = \
                (eval(start_date, namespace) if isinstance(start_date, str)
                 else start_date)
            self.end_date = \
                (eval(end_date, namespace) if isinstance(end_date, str)
                 else end_date)

    @staticmethod
    def _get_list_filters(components, start, end):

        if components:
            caldavfilter = '''
                <C:comp-filter name="VCALENDAR">
                    <C:comp-filter name="{component}">
                        {timefilter}
                    </C:comp-filter>
                </C:comp-filter>
                '''

            if start is not None and end is not None:
                start = start.strftime(CALDAV_DT_FORMAT)
                end = end.strftime(CALDAV_DT_FORMAT)

                timefilter = ('<C:time-range start="{start}" end="{end}"/>'
                              .format(start=start, end=end))
            else:
                timefilter = ''

            for component in components:
                yield caldavfilter.format(component=component,
                                          timefilter=timefilter)
        else:
            if start is not None and end is not None:
                for x in CaldavStorage._get_list_filters(('VTODO', 'VEVENT'),
                                                         start, end):
                    yield x
            else:
                yield '<C:comp-filter name="VCALENDAR"/>'

    def list(self):
        data = '''<?xml version="1.0" encoding="utf-8" ?>
            <C:calendar-query xmlns:D="DAV:"
                xmlns:C="urn:ietf:params:xml:ns:caldav">
                <D:prop>
                    <D:getcontenttype/>
                    <D:getetag/>
                </D:prop>
                <C:filter>
                {caldavfilter}
                </C:filter>
            </C:calendar-query>'''

        # CardDAV: The request MUST include a Depth header. The scope of the
        # query is determined by the value of the Depth header. For example,
        # to query all address object resources in an address book collection,
        # the REPORT would use the address book collection as the Request- URI
        # and specify a Depth of 1 or infinity.
        # http://tools.ietf.org/html/rfc6352#section-8.6
        #
        # CalDAV: The request MAY include a Depth header.  If no Depth header
        # is included, Depth:0 is assumed.
        # http://tools.ietf.org/search/rfc4791#section-7.8
        headers = self.session.get_default_headers()
        headers['Depth'] = 'infinity'

        caldavfilters = self._get_list_filters(self.item_types,
                                               self.start_date, self.end_date)

        for caldavfilter in caldavfilters:
            xml = data.format(caldavfilter=caldavfilter)
            response = self.session.request('REPORT', '', data=xml,
                                            headers=headers)
            root = _parse_xml(response.content)
            rv = self._parse_prop_responses(root)
            for href, etag, prop in rv:
                yield href, etag


class CarddavStorage(DavStorage):

    __doc__ = '''
    CardDAV. Usable as ``carddav`` in the config file.
    ''' + DavStorage.__doc__

    storage_name = 'carddav'
    fileext = '.vcf'
    item_mimetype = 'text/vcard'
    discovery_class = CardDiscover

    get_multi_template = '''<?xml version="1.0" encoding="utf-8" ?>
            <C:addressbook-multiget xmlns:D="DAV:"
                    xmlns:C="urn:ietf:params:xml:ns:carddav">
                <D:prop>
                    <D:getetag/>
                    <C:address-data/>
                </D:prop>
                {hrefs}
            </C:addressbook-multiget>'''

    get_multi_data_query = '{urn:ietf:params:xml:ns:carddav}address-data'

    def list(self):
        headers = self.session.get_default_headers()
        headers['Depth'] = 1

        data = '''<?xml version="1.0" encoding="utf-8" ?>
            <D:propfind xmlns:D="DAV:">
                <D:prop>
                    <D:resourcetype/>
                    <D:getcontenttype/>
                    <D:getetag/>
                </D:prop>
            </D:propfind>
            '''

        # We use a PROPFIND request instead of addressbook-query due to issues
        # with Zimbra. See https://github.com/untitaker/vdirsyncer/issues/83
        response = self.session.request('PROPFIND', '', data=data,
                                        headers=headers)

<<<<<<< HEAD
        root = _parse_xml(response.content)
=======
        root = etree.XML(response.content)
        hrefs = set()
        for element in root.iter('{DAV:}response'):
            prop = element.find('{DAV:}propstat').find('{DAV:}prop')

            resource_type = prop.find('{DAV:}resourcetype')
            if resource_type.find('{DAV:}collection') is not None:
                continue

            content_type = prop.find('{DAV:}getcontenttype')
            # different servers give different getcontenttypes:
            # "text/vcard", "text/x-vcard", "text/x-vcard; charset=utf-8",
            # "text/directory;profile=vCard", "text/directory",
            # "text/vcard; charset=utf-8"
            if 'vcard' not in content_type.text.lower():
                continue

            # Decode twice because ownCloud encodes twice.
            # See https://github.com/owncloud/contacts/issues/581
            href = self._normalize_href(
                _decode_href(_decode_href(element.find('{DAV:}href').text)))
            etag = prop.find('{DAV:}getetag').text

            if href in hrefs:
                # Can't do stronger assertion here, see
                # https://github.com/untitaker/vdirsyncer/issues/88
                dav_logger.warning('Skipping identical href: {}'.format(href))
                continue
>>>>>>> 741045c1

        # Decode twice because ownCloud encodes twice.
        # See https://github.com/owncloud/contacts/issues/581
        rv = self._parse_prop_responses(root, decoding_rounds=2)
        for href, etag, prop in rv:
            yield href, etag<|MERGE_RESOLUTION|>--- conflicted
+++ resolved
@@ -310,7 +310,6 @@
         root = _parse_xml(response.content)  # etree only can handle bytes
         rv = []
         hrefs_left = set(hrefs)
-<<<<<<< HEAD
         for href, etag, prop in self._parse_prop_responses(root):
             try:
                 raw = prop.find(self.get_multi_data_query).text
@@ -319,19 +318,6 @@
                                    .format(href))
                 continue
 
-=======
-        for element in root.iter('{DAV:}response'):
-            href = self._normalize_href(_decode_href(
-                element.find('{DAV:}href').text))
-            raw = element \
-                .find('{DAV:}propstat') \
-                .find('{DAV:}prop') \
-                .find(self.get_multi_data_query).text
-            etag = element \
-                .find('{DAV:}propstat') \
-                .find('{DAV:}prop') \
-                .find('{DAV:}getetag').text
->>>>>>> 741045c1
             if isinstance(raw, bytes):
                 raw = raw.decode(response.encoding)
             if isinstance(etag, bytes):
@@ -405,7 +391,10 @@
                 dav_logger.error('Skipping response, href is missing.')
                 continue
 
-            href = self._normalize_href(href, decoding_rounds=decoding_rounds)
+            href = self._normalize_href(href)
+            for i in range(decoding_rounds):
+                href = _decode_href(href)
+
             if href in hrefs:
                 # Servers that send duplicate hrefs:
                 # - Zimbra
@@ -427,20 +416,10 @@
                                    .format(href))
                 continue
 
-<<<<<<< HEAD
             is_collection = prop.find('{DAV:}resourcetype/{DAV:}collection')
             if is_collection is not None:
                 dav_logger.debug('Skipping {!r}, is collection.'.format(href))
                 continue
-=======
-            href = _decode_href(self._normalize_href(
-                element.find('{DAV:}href').text))
-            etag = prop.find('{DAV:}getetag').text
-            if not etag:
-                raise ValueError('Server did not return an etag for item {}. '
-                                 'Vdirsyncer is unable to function without '
-                                 'one.'.format(href))
->>>>>>> 741045c1
 
             # different servers give different getcontenttypes:
             # "text/vcard", "text/x-vcard", "text/x-vcard; charset=utf-8",
@@ -645,39 +624,7 @@
         # with Zimbra. See https://github.com/untitaker/vdirsyncer/issues/83
         response = self.session.request('PROPFIND', '', data=data,
                                         headers=headers)
-
-<<<<<<< HEAD
         root = _parse_xml(response.content)
-=======
-        root = etree.XML(response.content)
-        hrefs = set()
-        for element in root.iter('{DAV:}response'):
-            prop = element.find('{DAV:}propstat').find('{DAV:}prop')
-
-            resource_type = prop.find('{DAV:}resourcetype')
-            if resource_type.find('{DAV:}collection') is not None:
-                continue
-
-            content_type = prop.find('{DAV:}getcontenttype')
-            # different servers give different getcontenttypes:
-            # "text/vcard", "text/x-vcard", "text/x-vcard; charset=utf-8",
-            # "text/directory;profile=vCard", "text/directory",
-            # "text/vcard; charset=utf-8"
-            if 'vcard' not in content_type.text.lower():
-                continue
-
-            # Decode twice because ownCloud encodes twice.
-            # See https://github.com/owncloud/contacts/issues/581
-            href = self._normalize_href(
-                _decode_href(_decode_href(element.find('{DAV:}href').text)))
-            etag = prop.find('{DAV:}getetag').text
-
-            if href in hrefs:
-                # Can't do stronger assertion here, see
-                # https://github.com/untitaker/vdirsyncer/issues/88
-                dav_logger.warning('Skipping identical href: {}'.format(href))
-                continue
->>>>>>> 741045c1
 
         # Decode twice because ownCloud encodes twice.
         # See https://github.com/owncloud/contacts/issues/581
